--- conflicted
+++ resolved
@@ -88,17 +88,12 @@
         belongs : array-like, shape=[...]
             Boolean denoting if point is a positive real.
         """
-<<<<<<< HEAD
         is_scalar = gs.ndim(point) == 1 or (gs.ndim(point) == 2 and point.shape[1] == 1)
         if not is_scalar:
             return gs.zeros([point.shape[0]], dtype=bool)
         point = gs.reshape(point, (-1,))
         is_real = gs.abs(gs.imag(point)) < atol
         is_positive = gs.real(point) > 0
-=======
-        is_real = gs.all(gs.abs(gs.imag(point)) < atol, axis=())
-        is_positive = gs.all(gs.real(point) > 0, axis=())
->>>>>>> e38d296b
         return gs.logical_and(is_positive, is_real)
 
     @staticmethod
@@ -143,7 +138,6 @@
         """
         size = (n_samples, 1) if n_samples != 1 else (1,)
         return (bound - atol) * gs.random.rand(*size) + atol
-        # return (bound - atol) * gs.random.rand(n_samples) + atol
 
 
 class PositiveRealsMetric(RiemannianMetric):
