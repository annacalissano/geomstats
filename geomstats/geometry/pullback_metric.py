"""Classes for the pullback metric.

Lead author: Nina Miolane.
"""
import abc
import math

import geomstats.backend as gs
from geomstats.geometry.riemannian_metric import RiemannianMetric
from geomstats.vectorization import check_is_batch, get_batch_shape


class PullbackMetric(RiemannianMetric):
    r"""Pullback metric.

    Let :math:`f` be an immersion :math:`f: M \rightarrow N`
    of one manifold :math:`M` into the Riemannian manifold :math:`N`
    with metric :math:`g`.
    The pull-back metric :math:`f^*g` is defined on :math:`M` for a
    base point :math:`p` as:
    :math:`(f^*g)_p(u, v) = g_{f(p)}(df_p u , df_p v)
    \quad \forall u, v \in T_pM`

    Note
    ----
    The pull-back metric is currently only implemented for an
    immersion into the Euclidean space, i.e. for

    :math:`N=\mathbb{R}^n`.
    """

    def metric_matrix(self, base_point):
        r"""Metric matrix at the tangent space at a base point.

        Let :math:`f` be the immersion
        :math:`f: M \rightarrow \mathbb{R}^n` of the manifold
        :math:`M` into the Euclidean space :math:`\mathbb{R}^n`.
        The elements of the metric matrix at a base point :math:`p`
        are defined as:
        :math:`(f*g)_{ij}(p) = <df_p e_i , df_p e_j>`,
        for :math:`e_i, e_j` basis elements of :math:`M`.

        Parameters
        ----------
        base_point : array-like, shape=[..., dim]
            Base point.
            Optional, default: None.

        Returns
        -------
        mat : array-like, shape=[..., dim, dim]
            Inner-product matrix.
        """
        dim, dim_embedding = self._space.dim, self._space.embedding_space.dim
        is_vec = check_is_batch(self._space, base_point)

        immersed_base_point = self._space.immersion(base_point)
        jacobian_immersion = self._space.jacobian_immersion(base_point)

        basis_elements = gs.eye(dim)

        if is_vec:
            reshaped_jacobian_immersion = gs.reshape(jacobian_immersion, (-1, dim))
            reshaped_immersed_basis_elements = gs.matvec(
                reshaped_jacobian_immersion, basis_elements
            )
            immersed_basis_elements = gs.moveaxis(
                gs.reshape(reshaped_immersed_basis_elements, (dim, -1, dim_embedding)),
                0,
                1,
            )

        else:
            immersed_basis_elements = gs.matvec(jacobian_immersion, basis_elements)

        elems = {}
        for i in range(dim):
            for j in range(i, dim):
                elem = self._space.embedding_space.metric.inner_product(
                    immersed_basis_elements[..., i, :],
                    immersed_basis_elements[..., j, :],
                    immersed_base_point,
                )
                elems[(i, j)] = elem

        mat = []
        for i in range(dim):
            for j in range(dim):
                elem = elems[(i, j)] if j > i else elems[(j, i)]
                mat.append(elem)

        shape = (-1, dim, dim) if is_vec else (dim, dim)
        return gs.reshape(gs.stack(mat, axis=-1), shape)

    def inner_product_derivative_matrix(self, base_point):
        r"""Compute the inner-product derivative matrix.

        The derivative of the metrix matrix is given by
        :math:`\partial_k g_{ij}(p)`
        where :math:`p` is the base_point.

        The index k of the derivation is last.

        Parameters
        ----------
        base_point : array-like, shape=[..., *shape]
            Base point.
            Optional, default: None.

        Returns
        -------
        inner_prod_deriv_mat : array-like, shape=[..., dim, dim, dim]
            Inner-product derivative matrix, where the index of the derivation
            is last: :math:`mat_{ij}_k = \partial_k g_{ij}`.
        """
        jacobian_ai = self._space.jacobian_immersion(base_point)
        hessian_aij = self._space.hessian_immersion(base_point)
        return gs.einsum("...aki,...aj->...ijk", hessian_aij, jacobian_ai) + gs.einsum(
            "...akj,...ai->...ijk", hessian_aij, jacobian_ai
        )

    def second_fundamental_form(self, base_point):
        r"""Compute the second fundamental form.

        In the case of an immersion f, the second fundamental form is
        given by the formula:
        :math:`\RN{2}(p)_{ij}^\alpha = \partial_{i j}^2 f^\alpha(p)`
        :math:`  -\Gamma_{i j}^k(p) \partial_k f^\alpha(p)`
        at base_point :math:`p`.

        Parameters
        ----------
        base_point : array-like, shape=[..., dim]
            Base point.

        Returns
        -------
        second_fundamental_form : array-like, shape=[..., embedding_dim, dim, dim]
            Second fundamental form :math:`\RN{2}(p)_{ij}^\alpha` where the
             :math:`\alpha` index is first.
        """
        christoffels = self.christoffels(base_point)

        jacobian = self._space.jacobian_immersion(base_point)
        hessian = self._space.hessian_immersion(base_point)

        return hessian - gs.einsum("...kij,...dk->...dij", christoffels, jacobian)

    def mean_curvature_vector(self, base_point):
        r"""Compute the mean curvature vector.

        The mean curvature vector is defined at base point :math:`p` by
        :math:`H_p^\alpha= \frac{1}{d} (f^{*}g)_{p}^{ij} (\partial_{i j}^2 f^\alpha(p)`
        :math:`  -\Gamma_{i j}^k(p) \partial_k f^\alpha(p))`
        where :math:`f^{*}g` is the pullback of the metric :math:`g` by the
        immersion :math:`f`.

        Parameters
        ----------
        base_point : array-like, shape=[..., dim]
            Base point.

        Returns
        -------
        mean_curvature_vector : array-like, shape=[..., embedding_dim]
            Mean curvature vector.
        """
        second_fund_form = self.second_fundamental_form(base_point)
        cometric = self.cometric_matrix(base_point)
        return gs.einsum("...ij,...aij->...a", cometric, second_fund_form)


class PullbackDiffeoMetric(RiemannianMetric, abc.ABC):
<<<<<<< HEAD
    """Pullback metric via a diffeomorphism.

    Parameters
    ----------
    dim : int
        Dimension.
    shape : tuple of int
        Shape of one element of the underlying manifold.
        Optional, default : None.
    """

    def __init__(self, dim, shape=None):
        super().__init__(dim=dim, shape=shape)
=======
    """Pullback metric via a diffeomorphism."""
>>>>>>> 2e9a7acb

    def __init__(self, space, signature=None):
        super().__init__(space=space, signature=signature)

        self.embedding_space = self._define_embedding_space()
        self._shape_prod = math.prod(self._space.shape)
        self._embedding_shape_prod = math.prod(self.embedding_space.shape)

    @abc.abstractmethod
    def _define_embedding_space(self):
        r"""Create the image space of the diffeormorphism.

        Parameters
        ----------
        embedding_space : Manifold object
            Embedding space.
        """

    @abc.abstractmethod
    def diffeomorphism(self, base_point):
        r"""Diffeomorphism at base point.

        Let :math:`f` be the diffeomorphism
        :math:`f: M \rightarrow N` of the manifold
        :math:`M` into the manifold `N`.

        Parameters
        ----------
        base_point : array-like, shape=[..., *shape]
            Base point.

        Returns
        -------
        image_point : array-like, shape=[..., *i_shape]
            Inner-product matrix.
        """

    @abc.abstractmethod
    def inverse_diffeomorphism(self, image_point):
        r"""Inverse diffeomorphism at base point.

        Let :math:`f` be the diffeomorphism
        :math:`f: M \rightarrow N` of the manifold
        :math:`M` into the manifold `N`.

        :math:`f^-1: N \rightarrow M` of the manifold

        Parameters
        ----------
        image_point : array-like, shape=[..., *i_shape]
            Base point.

        Returns
        -------
        base_point : array-like, shape=[..., *shape]
            Inner-product matrix.
        """

    def jacobian_diffeomorphism(self, base_point):
        r"""Jacobian of the diffeomorphism at base point.

        Let :math:`f` be the diffeomorphism
        :math:`f: M \rightarrow N` of the manifold
        :math:`M` into the manifold `N`.

        Parameters
        ----------
        base_point : array-like, shape=[..., *shape]
            Base point.

        Returns
        -------
        mat : array-like, shape=[..., *i_shape, *shape]
            Inner-product matrix.
        """
        return gs.autodiff.jacobian_vec(
            self.diffeomorphism, point_ndim=self._space.point_ndim
        )(base_point)

    def tangent_diffeomorphism(self, tangent_vec, base_point):
        r"""Tangent diffeomorphism at base point.

        Let :math:`f` be the diffeomorphism
        :math:`f: M \rightarrow N` of the manifold
        :math:`M` into the manifold `N`.

        df_p is a linear map from T_pM to T_f(p)N called
        the tangent immersion.

        Parameters
        ----------
        tangent_vec : array-like, shape=[..., *shape]
            Tangent vector at base point.

        base_point : array-like, shape=[..., *shape]
            Base point.

        Returns
        -------
        image_tangent_vec : array-like, shape=[..., *i_shape]
            Image tangent vector at image of the base point.
        """
        batch_shape = get_batch_shape(self._space, tangent_vec, base_point)
        flat_batch_shape = (-1,) if batch_shape else ()

        J_flat = gs.reshape(
            self.jacobian_diffeomorphism(base_point),
            flat_batch_shape + (self._embedding_shape_prod, self._shape_prod),
        )
        tv_flat = gs.reshape(tangent_vec, flat_batch_shape + (self._shape_prod,))

        image_tv = gs.reshape(
            gs.einsum("...ij,...j->...i", J_flat, tv_flat),
            batch_shape + self.embedding_space.shape,
        )

        return image_tv

    def inverse_jacobian_diffeomorphism(self, image_point):
        r"""Inverse Jacobian of the diffeomorphism at image point.

        Parameters
        ----------
        image_point : array-like, shape=[..., *i_shape]
            Base point.

        Returns
        -------
        mat : array-like, shape=[..., *shape, *i_shape]
            Inner-product matrix.
        """
        return gs.autodiff.jacobian_vec(
            self.inverse_diffeomorphism, point_ndim=self.embedding_space.point_ndim
        )(image_point)

    def inverse_tangent_diffeomorphism(self, image_tangent_vec, image_point):
        r"""Tangent diffeomorphism at base point.

        Let :math:`f` be the diffeomorphism
        :math:`f: M \rightarrow N` of the manifold
        :math:`M` into the manifold `N`.

        df_p is a linear map from T_pM to T_f(p)N called
        the tangent immesion

        Parameters
        ----------
        image_tangent_vec : array-like, shape=[..., *i_shape]
            Tangent vector at base point.

        image_point : array-like, shape=[..., *i_shape]
            Base point.

        Returns
        -------
        image_tangent_vec : array-like, shape=[..., *shape]
            Image tangent vector at image of the base point.
        """
        batch_shape = get_batch_shape(
            self.embedding_space, image_tangent_vec, image_point
        )
        flat_batch_shape = (-1,) if batch_shape else ()

        J_flat = gs.reshape(
            self.inverse_jacobian_diffeomorphism(image_point),
            flat_batch_shape + (self._shape_prod, self._embedding_shape_prod),
        )

        itv_flat = gs.reshape(
            image_tangent_vec, flat_batch_shape + (self._embedding_shape_prod,)
        )

        tv = gs.reshape(
            gs.einsum("...ij,...j->...i", J_flat, itv_flat),
            batch_shape + self._space.shape,
        )
        return tv

    def metric_matrix(self, base_point=None):
        """Metric matrix at the tangent space at a base point.

        Parameters
        ----------
        base_point : array-like, shape=[..., *shape]
            Base point.
            Optional, default: None.

        Returns
        -------
        mat : array-like, shape=[..., dim, dim]
            Inner-product matrix.
        """
        raise NotImplementedError(
            "The computation of the pullback metric matrix"
            " is not implemented yet in general shape setting."
        )

    def inner_product(self, tangent_vec_a, tangent_vec_b, base_point):
        """Inner product between two tangent vectors at a base point.

        Parameters
        ----------
        tangent_vec_a: array-like, shape=[..., *shape]
            Tangent vector at base point.
        tangent_vec_b: array-like, shape=[..., *shape]
            Tangent vector at base point.
        base_point: array-like, shape=[..., *shape]
            Base point.
            Optional, default: None.

        Returns
        -------
        inner_product : array-like, shape=[...,]
            Inner-product.
        """
        return self.embedding_space.metric.inner_product(
            self.tangent_diffeomorphism(tangent_vec_a, base_point),
            self.tangent_diffeomorphism(tangent_vec_b, base_point),
            self.diffeomorphism(base_point),
        )

    def exp(self, tangent_vec, base_point, **kwargs):
        """Compute the exponential map via diffeomorphic pullback.

        Parameters
        ----------
        tangent_vec : array-like, shape=[..., *shape]
            Tangent vector.
        base_point : array-like, shape=[..., *shape]
            Base point.

        Returns
        -------
        exp : array-like, shape=[..., *shape]
            Riemannian exponential of tangent_vec at base_point.
        """
        image_base_point = self.diffeomorphism(base_point)
        image_tangent_vec = self.tangent_diffeomorphism(tangent_vec, base_point)
        image_exp = self.embedding_space.metric.exp(
            image_tangent_vec, image_base_point, **kwargs
        )
        return self.inverse_diffeomorphism(image_exp)

    def log(self, point, base_point, **kwargs):
        """Compute the logarithm map via diffeomorphic pullback.

        Parameters
        ----------
        point : array-like, shape=[..., *shape]
            Point.
        base_point : array-like, shape=[..., *shape]
            Point.

        Returns
        -------
        log : array-like, shape=[..., *shape]
            Logarithm of point from base_point.
        """
        image_base_point = self.diffeomorphism(base_point)
        image_point = self.diffeomorphism(point)
        image_log = self.embedding_space.metric.log(
            image_point, image_base_point, **kwargs
        )
        return self.inverse_tangent_diffeomorphism(image_log, image_base_point)

    def dist(self, point_a, point_b, **kwargs):
        """Compute the distance via diffeomorphic pullback.

        Parameters
        ----------
        point_a : array-like, shape=[..., *shape]
            Point a.
        point_b : array-like, shape=[..., *shape]
            Point b.

        Returns
        -------
        dist : array-like
            Distance between point_a and point_b.
        """
        image_point_a = self.diffeomorphism(point_a)
        image_point_b = self.diffeomorphism(point_b)
        return self.embedding_space.metric.dist(image_point_a, image_point_b, **kwargs)

    def curvature(self, tangent_vec_a, tangent_vec_b, tangent_vec_c, base_point):
        """Compute the curvature via diffeomorphic pullback.

        Parameters
        ----------
        tangent_vec_a : array-like, shape=[..., *shape]
            Tangent vector a.
        tangent_vec_b : array-like, shape=[..., *shape]
            Tangent vector b.
        tangent_vec_c : array-like, shape=[..., *shape]
            Tangent vector c.
        base_point : array-like, shape=[..., *shape]
            Base point.

        Returns
        -------
        curvature : array-like, shape=[..., *shape]
            Curvature in directions tangent_vec a, b, c at base_point.
        """
        image_base_point = self.diffeomorphism(base_point)
        image_tangent_vec_a = self.tangent_diffeomorphism(tangent_vec_a, base_point)
        image_tangent_vec_b = self.tangent_diffeomorphism(tangent_vec_b, base_point)
        image_tangent_vec_c = self.tangent_diffeomorphism(tangent_vec_c, base_point)
        image_curvature = self.embedding_space.metric.curvature(
            image_tangent_vec_a,
            image_tangent_vec_b,
            image_tangent_vec_c,
            image_base_point,
        )
        return self.inverse_tangent_diffeomorphism(image_curvature, image_base_point)

    def parallel_transport(
        self, tangent_vec, base_point, direction=None, end_point=None
    ):
        """Compute the parallel transport via diffeomorphic pullback.

        Parameters
        ----------
        tangent_vec : array-like, shape=[..., *shape]
            Tangent vector.
        base_point : array-like, shape=[..., *shape]
            Base point.
        direction : array-like, shape=[..., *shape]
            Direction.
        end_point : array-like, shape=[..., *shape]
            End point.

        Returns
        -------
        parallel_transport : array-like, shape=[..., *shape]
            Parallel transport.
        """
        image_base_point = self.diffeomorphism(base_point)
        image_tangent_vec = self.tangent_diffeomorphism(tangent_vec, base_point)

        image_direction = (
            None
            if direction is None
            else self.tangent_diffeomorphism(direction, base_point)
        )
        image_end_point = None if end_point is None else self.diffeomorphism(end_point)

        image_parallel_transport = self.embedding_space.metric.parallel_transport(
            image_tangent_vec,
            image_base_point,
            direction=image_direction,
            end_point=image_end_point,
        )
        return self.inverse_tangent_diffeomorphism(
            image_parallel_transport, image_base_point
        )<|MERGE_RESOLUTION|>--- conflicted
+++ resolved
@@ -171,7 +171,6 @@
 
 
 class PullbackDiffeoMetric(RiemannianMetric, abc.ABC):
-<<<<<<< HEAD
     """Pullback metric via a diffeomorphism.
 
     Parameters
@@ -182,12 +181,6 @@
         Shape of one element of the underlying manifold.
         Optional, default : None.
     """
-
-    def __init__(self, dim, shape=None):
-        super().__init__(dim=dim, shape=shape)
-=======
-    """Pullback metric via a diffeomorphism."""
->>>>>>> 2e9a7acb
 
     def __init__(self, space, signature=None):
         super().__init__(space=space, signature=signature)
