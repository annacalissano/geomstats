r"""The manifold of Positive Semi Definite matrices of rank k PSD(n,k).

Lead author: Anna Calissano.
"""

import geomstats.backend as gs
from geomstats.geometry.fiber_bundle import FiberBundle
from geomstats.geometry.full_rank_matrices import FullRankMatrices
from geomstats.geometry.general_linear import GeneralLinear
from geomstats.geometry.manifold import Manifold
from geomstats.geometry.matrices import Matrices, MatricesMetric
from geomstats.geometry.quotient_metric import QuotientMetric
from geomstats.geometry.spd_matrices import SPDEuclideanMetric, SPDMatrices
from geomstats.geometry.special_orthogonal import SpecialOrthogonal
from geomstats.geometry.symmetric_matrices import SymmetricMatrices


class RankKPSDMatrices(Manifold):
    r"""Class for PSD(n,k).

    The manifold of Positive Semi Definite matrices of rank k: PSD(n,k).

    Parameters
    ----------
    n : int
        Integer representing the shape of the matrices: n x n.
    k : int
        Integer representing the rank of the matrix (k<n).
    """

    def __init__(self, n, k, **kwargs):
<<<<<<< HEAD
        if not (k < n):
=======
        if not k < n:
>>>>>>> cfb31bf0
            raise ValueError("k must be lower than n")

        kwargs.setdefault("metric", PSDMetricBuresWasserstein(n, k))
        super().__init__(
            **kwargs,
            dim=int(k * n - k * (k + 1) / 2),
            shape=(n, n),
        )
        self.n = n
        self.rank = k
        self.sym = SymmetricMatrices(self.n)

    def belongs(self, point, atol=gs.atol):
        r"""Check if the matrix belongs to the space.

        Parameters
        ----------
        mat : array-like, shape=[..., n, n]
            Matrix to be checked.
        atol : float
            Tolerance.
            Optional, default: backend atol.

        Returns
        -------
        belongs : array-like, shape=[...,]
            Boolean denoting if mat is an SPD matrix.
        """
        shape_belongs = self.shape == point.shape[-self.point_ndim :]
        if not shape_belongs:
            shape = point.shape[: -self.point_ndim]
            return gs.zeros(shape, dtype=bool)

        is_symmetric = self.sym.belongs(point, atol)
        eigvalues = gs.linalg.eigvalsh(point)
        is_semipositive = gs.all(eigvalues > -atol, axis=-1)
        is_rankk = gs.sum(gs.where(eigvalues < atol, 0, 1), axis=-1) == self.rank
        return gs.logical_and(gs.logical_and(is_symmetric, is_semipositive), is_rankk)

    def projection(self, point):
        r"""Project a matrix to the space of PSD matrices of rank k.

        The nearest symmetric positive semidefinite matrix in the
        Frobenius norm to an arbitrary real matrix A is shown to be (B + H)/2,
        where H is the symmetric polar factor of B=(A + A')/2.
        As [Higham1988]_ is turning the matrix into a PSD, the rank
        is then forced to be k.

        Parameters
        ----------
        point : array-like, shape=[..., n, n]
            Matrix to project.

        Returns
        -------
        projected : array-like, shape=[..., n, n]
            PSD matrix rank k.

        References
        ----------
        .. [Higham1988] Highamm, N. J.
            “Computing a nearest symmetric positive semidefinite matrix.”
            Linear Algebra and Its Applications 103 (May 1, 1988):
            103-118. https://doi.org/10.1016/0024-3795(88)90223-6
        """
        sym = Matrices.to_symmetric(point)
        _, s, v = gs.linalg.svd(sym)
        h = gs.matmul(Matrices.transpose(v), s[..., None] * v)
        sym_proj = (sym + h) / 2
        eigvals, eigvecs = gs.linalg.eigh(sym_proj)
        k = self.n - self.rank
        i = gs.array([0.0] * k + [2 * gs.atol] * self.rank)
        regularized = (
            gs.hstack([gs.zeros(point.shape[:-2] + (k,)), eigvals[..., k:]]) + i
        )
        reconstruction = gs.einsum("...ij,...j->...ij", eigvecs, regularized)

        return Matrices.mul(reconstruction, Matrices.transpose(eigvecs))

    def random_point(self, n_samples=1, bound=1.0):
        r"""Sample in PSD(n,k) from the log-uniform distribution.

        Parameters
        ----------
        n_samples : int
            Number of samples.
            Optional, default: 1.
        bound : float
            Bound of the interval in which to sample in the tangent space.
            Optional, default: 1.

        Returns
        -------
        samples : array-like, shape=[..., n, n]
            Points sampled in PSD(n,k).
        """
        n = self.n
        size = (n_samples, n, n) if n_samples != 1 else (n, n)
        mat = bound * (2 * gs.random.rand(*size) - 1)
        spd_mat = GeneralLinear.exp(Matrices.to_symmetric(mat))
        return self.projection(spd_mat)

    def is_tangent(self, vector, base_point, atol=gs.atol):
        r"""Check if the vector belongs to the tangent space.

        Parameters
        ----------
        vector : array-like, shape=[..., n, n]
            Matrix to check if it belongs to the tangent space.
        base_point : array-like, shape=[..., n, n]
            Base point of the tangent space.
            Optional, default: None.
        atol : float
            Absolute tolerance.
            Optional, default: backend atol.

        Returns
        -------
        belongs : array-like, shape=[...,]
            Boolean denoting if vector belongs to tangent space
            at base_point.
        """
        vector_sym = Matrices(self.n, self.n).to_symmetric(vector)

        r, _, _ = gs.linalg.svd(base_point)
        r_ort = r[..., :, -(self.n - self.rank) :]
        r_ort_t = Matrices.transpose(r_ort)
        rr = gs.matmul(r_ort, r_ort_t)
        candidates = Matrices.mul(rr, vector_sym, rr)
        return gs.all(gs.isclose(candidates, 0.0, atol=atol), axis=(-2, -1))

    def to_tangent(self, vector, base_point):
        r"""Project to the tangent space of PSD(n,k) at base_point.

        Parameters
        ----------
        vector : array-like, shape=[..., n, n]
            Matrix to check if it belongs to the tangent space.
        base_point : array-like, shape=[..., n, n]
            Base point of the tangent space.
            Optional, default: None.

        Returns
        -------
        tangent : array-like, shape=[..., n, n]
            Projection of the tangent vector at base_point.
        """
        vector_sym = Matrices(self.n, self.n).to_symmetric(vector)
        r, _, _ = gs.linalg.svd(base_point)
        r_ort = r[..., :, : (self.rank - 1)]
        r_ort_t = Matrices.transpose(r_ort)
        rr = gs.matmul(r_ort, r_ort_t)
        return vector_sym - Matrices.mul(rr, vector_sym, rr)


PSDEuclideanMetric = SPDEuclideanMetric


class PSDMatrices:
    r"""Class for the psd matrices.

    The class is redirecting to the correct embedding manifold.
    The stratum PSD rank k if the matrix is not full rank.
    The top stratum SPD if the matrix is full rank.
    The whole stratified space of PSD if no rank is specified.

    Parameters
    ----------
    n : int
        Integer representing the shapes of the matrices : n x n.
    k : int
        Integer representing the rank of the matrices.
    """

    def __new__(
        cls,
        n,
        k,
        **kwargs,
    ):
        """Instantiate class from one of the parent classes."""
        if n > k:
            return RankKPSDMatrices(n, k, **kwargs)
        if n == k:
            return SPDMatrices(n, **kwargs)
        raise NotImplementedError("The PSD matrices is not implemented yet.")


class BuresWassersteinBundle(FullRankMatrices, FiberBundle):
    """Class for the quotient structure on PSD matrices."""

    def __init__(self, n, k):
        super().__init__(
            n=n,
            k=k,
            group=SpecialOrthogonal(k),
            total_space_metric=MatricesMetric(n, k),
        )

    @staticmethod
    def riemannian_submersion(point):
        """Project."""
        return Matrices.mul(point, Matrices.transpose(point))

    def tangent_riemannian_submersion(self, tangent_vec, base_point):
        """Differential."""
        product = Matrices.mul(base_point, Matrices.transpose(tangent_vec))
        return product + Matrices.transpose(product)

    def lift(self, point):
        """Find a representer in top space."""
        eigvals, eigvecs = gs.linalg.eigh(point)
        return gs.einsum(
            "...ij,...j->...ij", eigvecs[..., -self.k :], eigvals[..., -self.k :] ** 0.5
        )

    def horizontal_lift(self, tangent_vec, base_point=None, fiber_point=None):
        """Horizontal lift of a tangent vector."""
        if fiber_point is None:
            fiber_point = self.lift(base_point)
        transposed_point = Matrices.transpose(fiber_point)
        alignment = Matrices.mul(transposed_point, fiber_point)
        projector = Matrices.mul(fiber_point, GeneralLinear.inverse(alignment))
        right_term = Matrices.mul(transposed_point, tangent_vec, fiber_point)
        sylvester = gs.linalg.solve_sylvester(alignment, alignment, right_term)
        skew_term = Matrices.mul(projector, sylvester)
        orth_proj = gs.eye(self.n) - Matrices.mul(projector, transposed_point)
        orth_part = Matrices.mul(orth_proj, tangent_vec, projector)
        return skew_term + orth_part

    def vertical_projection(self, tangent_vec, base_point, return_skew=False):
        r"""Project to vertical subspace.

        Compute the vertical component of a tangent vector :math:`w` at a
        base point :math:`x` by solving the sylvester equation:

        .. math::
            Axx^T + xx^TA = wx^T - xw^T

        where A is skew-symmetric. Then Ax is the vertical projection of w.

        Parameters
        ----------
        tangent_vec : array-like, shape=[..., n, k]
            Tangent vector to the pre-shape space at `base_point`.
        base_point : array-like, shape=[..., n, k]
            Point on the pre-shape space.
        return_skew : bool
            Whether to return the skew-symmetric matrix A.
            Optional, default: False

        Returns
        -------
        vertical : array-like, shape=[..., n, k]
            Vertical component of `tangent_vec`.
        skew : array-like, shape=[..., m_ambient, m_ambient]
            Vertical component of `tangent_vec`.
        """
        transposed_point = Matrices.transpose(base_point)
        left_term = gs.matmul(transposed_point, base_point)
        alignment = gs.matmul(Matrices.transpose(tangent_vec), base_point)
        right_term = alignment - Matrices.transpose(alignment)
        skew = gs.linalg.solve_sylvester(left_term, left_term, right_term)

        vertical = -gs.matmul(base_point, skew)
        return (vertical, skew) if return_skew else vertical

    def align(self, point, base_point, **kwargs):
        """Align point to base_point.

        Find the optimal rotation R in SO(m) such that the base point and
        R.point are well positioned.

        Parameters
        ----------
        point : array-like, shape=[..., n, k]
            Point on the manifold.
        base_point : array-like, shape=[..., n, k]
            Point on the manifold.

        Returns
        -------
        aligned : array-like, shape=[..., n, k]
            R.point.
        """
        return Matrices.align_matrices(point, base_point)


class PSDMetricBuresWasserstein(QuotientMetric):
    """Bures-Wasserstein metric for fixed rank PSD matrices."""

    def __init__(self, n, k):
        fiber_bundle = BuresWassersteinBundle(n, k)
        super().__init__(fiber_bundle=fiber_bundle, shape=(n, n))<|MERGE_RESOLUTION|>--- conflicted
+++ resolved
@@ -29,11 +29,7 @@
     """
 
     def __init__(self, n, k, **kwargs):
-<<<<<<< HEAD
-        if not (k < n):
-=======
         if not k < n:
->>>>>>> cfb31bf0
             raise ValueError("k must be lower than n")
 
         kwargs.setdefault("metric", PSDMetricBuresWasserstein(n, k))
