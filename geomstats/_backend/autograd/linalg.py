"""Autograd based linear algebra backend."""

import autograd.numpy as np
import autograd.scipy.linalg as asp
import scipy.linalg
from autograd.extend import defvjp, primitive
from autograd.numpy.linalg import (  # NOQA
    cholesky,
    det,
    eig,
    eigh,
    eigvalsh,
    inv,
    norm,
    solve,
    svd,
<<<<<<< HEAD
    solve,
=======
>>>>>>> c56dde6e
    matrix_rank,
)

from .common import to_ndarray


def _is_symmetric(x, tol=1e-12):
    new_x = to_ndarray(x, to_ndim=3)
    return (np.abs(new_x - np.transpose(new_x, axes=(0, 2, 1))) < tol).all()


@primitive
def expm(x):
    return np.vectorize(asp.expm, signature="(n,m)->(n,m)")(x)


def _expm_vjp(_ans, x):
    vectorized = x.ndim == 3
    axes = (0, 2, 1) if vectorized else (1, 0)

    def vjp(g):
        n = x.shape[-1]
        size_m = x.shape[:-2] + (2 * n, 2 * n)
        mat = np.zeros(size_m)
        mat[..., :n, :n] = x.transpose(axes)
        mat[..., n:, n:] = x.transpose(axes)
        mat[..., :n, n:] = g
        return expm(mat)[..., :n, n:]

    return vjp


defvjp(expm, _expm_vjp)


def logm(x):
    ndim = x.ndim
    new_x = to_ndarray(x, to_ndim=3)
    if _is_symmetric(new_x):
        eigvals, eigvecs = np.linalg.eigh(new_x)
        if (eigvals > 0).all():
            eigvals = np.log(eigvals)
            eigvals = np.vectorize(np.diag, signature="(n)->(n,n)")(eigvals)
            transp_eigvecs = np.transpose(eigvecs, axes=(0, 2, 1))
            result = np.matmul(eigvecs, eigvals)
            result = np.matmul(result, transp_eigvecs)
        else:
            result = np.vectorize(scipy.linalg.logm, signature="(n,m)->(n,m)")(new_x)
    else:
        result = np.vectorize(scipy.linalg.logm, signature="(n,m)->(n,m)")(new_x)

    if ndim == 2:
        return result[0]
    return result


def solve_sylvester(a, b, q):
    if a.shape == b.shape:
        axes = (0, 2, 1) if a.ndim == 3 else (1, 0)
        if np.all(a == b) and np.all(np.abs(a - np.transpose(a, axes)) < 1e-12):
            eigvals, eigvecs = eigh(a)
            if np.all(eigvals >= 1e-12):
                tilde_q = np.transpose(eigvecs, axes) @ q @ eigvecs
                tilde_x = tilde_q / (eigvals[..., :, None] + eigvals[..., None, :])
                return eigvecs @ tilde_x @ np.transpose(eigvecs, axes)

    return np.vectorize(
        scipy.linalg.solve_sylvester, signature="(m,m),(n,n),(m,n)->(m,n)"
    )(a, b, q)


def sqrtm(x):
    return np.vectorize(scipy.linalg.sqrtm, signature="(n,m)->(n,m)")(x)


def qr(*args, **kwargs):
    return np.vectorize(
        np.linalg.qr, signature="(n,m)->(n,k),(k,m)", excluded=["mode"]
    )(*args, **kwargs)<|MERGE_RESOLUTION|>--- conflicted
+++ resolved
@@ -14,10 +14,6 @@
     norm,
     solve,
     svd,
-<<<<<<< HEAD
-    solve,
-=======
->>>>>>> c56dde6e
     matrix_rank,
 )
 
