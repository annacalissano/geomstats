import logging
import os
import sys
import types

BACKEND_ATTRIBUTES = {
    '': [
        # Types
        'int32',
        'int64',
        'float32',
        'float64',
        'uint8',
        # Functions
        'abs',
        'all',
        'allclose',
        'amax',
        'amin',
        'any',
        'arange',
        'arccos',
        'arccosh',
        'arcsin',
        'arctan2',
        'arctanh',
        'argmax',
        'argmin',
        'array',
        'array_from_sparse',
        'assignment',
        'assignment_by_sum',
        'atol',
        'broadcast_arrays',
        'broadcast_to',
        'cast',
        'ceil',
        'clip',
        'concatenate',
        'convert_to_wider_dtype',
        'copy',
        'cos',
        'cosh',
        'cross',
        'cumprod',
        'cumsum',
        'diagonal',
        'divide',
        'dot',
        'einsum',
        'empty',
        'empty_like',
        'equal',
        'erf',
        'exp',
        'expand_dims',
        'eye',
        'flatten',
        'flip',
        'floor',
        'get_mask_i_float',
        'get_slice',
        'greater',
        'hsplit',
        'hstack',
        'isclose',
        'isnan',
        'less',
        'less_equal',
        'linspace',
        'log',
        'logical_and',
        'logical_or',
        'matmul',
        'maximum',
        'mean',
        'meshgrid',
        'mod',
        'ndim',
        'one_hot',
        'ones',
        'ones_like',
        'outer',
        'polygamma',
        'power',
        'repeat',
        'reshape',
        'rtol',
        'searchsorted',
        'set_diag',
        'shape',
        'sign',
        'sin',
        'sinh',
        'split',
        'sqrt',
        'squeeze',
        'stack',
        'std',
        'sum',
        'tan',
        'tanh',
        'tile',
        'to_numpy',
        'to_ndarray',
        'trace',
        'transpose',
        'tril',
        'tril_indices',
        'triu_indices',
        'triu_to_vec',
        'vectorize',
        'vstack',
        'where',
        'zeros',
        'zeros_like'
    ],
<<<<<<< HEAD
    'autograd': ['value_and_grad', 'custom_gradient'],
=======
    'autograd': ['jacobian', 'value_and_grad'],
>>>>>>> accf4f2c
    'linalg': [
        'cholesky',
        'det',
        'eig',
        'eigh',
        'eigvalsh',
        'expm',
        'inv',
        'logm',
        'norm',
        'qr',
        'solve_sylvester',
        'sqrtm',
        'svd'
    ],
    'random': [
        'choice',
        'normal',
        'multivariate_normal',
        # TODO (nkoep): Remove 'rand' and replace it by 'uniform'. Much like
        #              'randn' is a convenience wrapper (which we don't use)
        #              for 'normal', 'rand' only wraps 'uniform'.
        'rand',
        'randint',
        'seed',
        'uniform'
    ]
}


class BackendImporter:
    """Importer class to create the backend module."""

    def __init__(self, path):
        self._path = path

    @staticmethod
    def _import_backend(backend_name):
        if backend_name == 'numpy':
            from geomstats._backend import numpy as backend
        elif backend_name == 'pytorch':
            from geomstats._backend import pytorch as backend
        elif backend_name == 'tensorflow':
            from geomstats._backend import tensorflow as backend
        else:
            raise RuntimeError('Unknown backend \'{:s}\''.format(backend_name))
        return backend

    def _create_backend_module(self, backend_name):
        backend = self._import_backend(backend_name)

        new_module = types.ModuleType(self._path)
        new_module.__file__ = backend.__file__

        for module_name, attributes in BACKEND_ATTRIBUTES.items():
            if module_name:
                try:
                    submodule = getattr(backend, module_name)
                except AttributeError:
                    raise RuntimeError(
                        'Backend \'{}\' exposes no \'{}\' module'.format(
                            backend_name, module_name)) from None
                new_submodule = types.ModuleType(
                    '{}.{}'.format(self._path, module_name))
                new_submodule.__file__ = submodule.__file__
                setattr(new_module, module_name, new_submodule)
            else:
                submodule = backend
                new_submodule = new_module
            for attribute_name in attributes:
                try:
                    attribute = getattr(submodule, attribute_name)
                except AttributeError:
                    if module_name:
                        error = (
                            'Module \'{}\' of backend \'{}\' has no '
                            'attribute \'{}\''.format(
                                module_name, backend_name, attribute_name))
                    else:
                        error = (
                            'Backend \'{}\' has no attribute \'{}\''.format(
                                backend_name, attribute_name))
                    raise RuntimeError(error) from None
                else:
                    setattr(new_submodule, attribute_name, attribute)

        from numpy import pi
        new_module.pi = pi

        return new_module

    def find_module(self, fullname, path=None):
        if self._path != fullname:
            return None
        return self

    def load_module(self, fullname):
        if fullname in sys.modules:
            return sys.modules[fullname]

        _BACKEND = os.environ.get('GEOMSTATS_BACKEND')
        if _BACKEND is None:
            os.environ['GEOMSTATS_BACKEND'] = _BACKEND = 'numpy'

        module = self._create_backend_module(_BACKEND)
        module.__loader__ = self
        sys.modules[fullname] = module

        logging.info('Using {:s} backend'.format(_BACKEND))
        return module


sys.meta_path.append(BackendImporter('geomstats.backend'))<|MERGE_RESOLUTION|>--- conflicted
+++ resolved
@@ -115,11 +115,7 @@
         'zeros',
         'zeros_like'
     ],
-<<<<<<< HEAD
-    'autograd': ['value_and_grad', 'custom_gradient'],
-=======
-    'autograd': ['jacobian', 'value_and_grad'],
->>>>>>> accf4f2c
+    'autograd': [ 'custom_gradient', 'jacobian', 'value_and_grad'],
     'linalg': [
         'cholesky',
         'det',
