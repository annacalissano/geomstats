"""Unit tests for the Euclidean space."""

import geomstats.backend as gs
from tests.conftest import Parametrizer
from tests.data.euclidean_data import EuclideanMetricTestData, EuclideanTestData
from tests.geometry_test_cases import RiemannianMetricTestCase, VectorSpaceTestCase


class TestEuclidean(VectorSpaceTestCase, metaclass=Parametrizer):
    skip_test_basis_belongs = True
    skip_test_basis_cardinality = True

    testing_data = EuclideanTestData()

    def test_belongs(self, dim, vec, expected):
        self.assertAllClose(self.Space(dim).belongs(gs.array(vec)), gs.array(expected))


class TestEuclideanMetric(RiemannianMetricTestCase, metaclass=Parametrizer):
<<<<<<< HEAD
    metric = connection = EuclideanMetric
    skip_test_covariant_riemann_tensor_is_skew_symmetric_1 = True
    skip_test_covariant_riemann_tensor_is_skew_symmetric_2 = True
    skip_test_covariant_riemann_tensor_bianchi_identity = True
    skip_test_covariant_riemann_tensor_is_interchange_symmetric = True
    skip_test_riemann_tensor_shape = True
    skip_test_scalar_curvature_shape = True
    skip_test_ricci_tensor_shape = True
    skip_test_sectional_curvature_shape = True
=======
    skip_test_exp_geodesic_ivp = True
>>>>>>> 897a1a6d
    testing_data = EuclideanMetricTestData()

    def test_exp(self, dim, tangent_vec, base_point, expected):
        metric = self.Metric(dim)
        self.assertAllClose(
            metric.exp(gs.array(tangent_vec), gs.array(base_point)), gs.array(expected)
        )

    def test_log(self, dim, point, base_point, expected):
        metric = self.Metric(dim)
        self.assertAllClose(
            metric.log(gs.array(point), gs.array(base_point)), gs.array(expected)
        )

    def test_inner_product(self, dim, tangent_vec_a, tangent_vec_b, expected):
        metric = self.Metric(dim)
        self.assertAllClose(
            metric.inner_product(gs.array(tangent_vec_a), gs.array(tangent_vec_b)),
            gs.array(expected),
        )

    def test_squared_norm(self, dim, vec, expected):
        metric = self.Metric(dim)
        self.assertAllClose(metric.squared_norm(gs.array(vec)), gs.array(expected))

    def test_norm(self, dim, vec, expected):
        metric = self.Metric(dim)
        self.assertAllClose(metric.norm(gs.array(vec)), gs.array(expected))

    def test_metric_matrix(self, dim, expected):
        self.assertAllClose(self.Metric(dim).metric_matrix(), gs.array(expected))

    def test_squared_dist(self, dim, point_a, point_b, expected):
        metric = self.Metric(dim)
        result = metric.squared_dist(point_a, point_b)
        self.assertAllClose(result, gs.array(expected))

    def test_dist(self, dim, point_a, point_b, expected):
        metric = self.Metric(dim)
        result = metric.dist(point_a, point_b)
        self.assertAllClose(result, gs.array(expected))<|MERGE_RESOLUTION|>--- conflicted
+++ resolved
@@ -17,19 +17,7 @@
 
 
 class TestEuclideanMetric(RiemannianMetricTestCase, metaclass=Parametrizer):
-<<<<<<< HEAD
-    metric = connection = EuclideanMetric
-    skip_test_covariant_riemann_tensor_is_skew_symmetric_1 = True
-    skip_test_covariant_riemann_tensor_is_skew_symmetric_2 = True
-    skip_test_covariant_riemann_tensor_bianchi_identity = True
-    skip_test_covariant_riemann_tensor_is_interchange_symmetric = True
-    skip_test_riemann_tensor_shape = True
-    skip_test_scalar_curvature_shape = True
-    skip_test_ricci_tensor_shape = True
-    skip_test_sectional_curvature_shape = True
-=======
     skip_test_exp_geodesic_ivp = True
->>>>>>> 897a1a6d
     testing_data = EuclideanMetricTestData()
 
     def test_exp(self, dim, tangent_vec, base_point, expected):
