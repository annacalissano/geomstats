--- conflicted
+++ resolved
@@ -161,19 +161,12 @@
         self.assertTrue(gs.allclose(gs.dot(result, rot_vec), gs.zeros(n)))
 
     def test_skew_matrix_and_vector(self):
-<<<<<<< HEAD
         point_type = 'vector'
         for n in self.n_seq:
             group = self.so[n]
             rot_vec = group.random_uniform(
                 point_type=point_type)
-=======
-        point_representation = 'vector'
-        for n in self.n_seq:
-            group = self.so[n]
-            rot_vec = group.random_uniform(
-                point_representation=point_representation)
->>>>>>> 6059d5ac
+
             skew_mat = special_orthogonal_group.skew_matrix_from_vector(
                 rot_vec)
             result = special_orthogonal_group.vector_from_skew_matrix(skew_mat)
@@ -185,20 +178,12 @@
                                                      expected))
 
     def test_skew_matrix_from_vector_vectorization(self):
-<<<<<<< HEAD
         point_type = 'vector'
-=======
-        point_representation = 'vector'
->>>>>>> 6059d5ac
         n_samples = self.n_samples
         for n in self.n_seq:
             group = self.so[n]
             rot_vecs = group.random_uniform(
-<<<<<<< HEAD
                 n_samples=n_samples, point_type=point_type)
-=======
-                n_samples=n_samples, point_representation=point_representation)
->>>>>>> 6059d5ac
             result = special_orthogonal_group.skew_matrix_from_vector(rot_vecs)
 
             self.assertTrue(gs.allclose(result.shape,
@@ -312,35 +297,21 @@
                 self.assertTrue(gs.allclose(result, expected))
 
     def test_regularize_vectorization(self):
-<<<<<<< HEAD
         for point_type in ('vector', 'matrix'):
             for n in self.n_seq:
                 group = self.so[n]
                 group.point_type = point_type
-=======
-        for point_representation in ('vector', 'matrix'):
-            for n in self.n_seq:
-                group = self.so[n]
-                group.point_representation = point_representation
->>>>>>> 6059d5ac
 
                 n_samples = self.n_samples
                 rot_vecs = group.random_uniform(n_samples=n_samples)
                 result = group.regularize(rot_vecs)
 
-<<<<<<< HEAD
                 if point_type == 'vector':
                     self.assertTrue(
                         gs.allclose(
                             result.shape, (n_samples, group.dimension)))
                 if point_type == 'matrix':
-=======
-                if point_representation == 'vector':
-                    self.assertTrue(
-                        gs.allclose(
-                            result.shape, (n_samples, group.dimension)))
-                if point_representation == 'matrix':
->>>>>>> 6059d5ac
+
                     self.assertTrue(
                         gs.allclose(
                             result.shape, (n_samples, n, n)))
@@ -402,11 +373,8 @@
 
             n_samples = self.n_samples
             rot_vecs = group.random_uniform(
-<<<<<<< HEAD
                 n_samples=n_samples, point_type='vector')
-=======
-                n_samples=n_samples, point_representation='vector')
->>>>>>> 6059d5ac
+
             rot_mats = group.matrix_from_rotation_vector(rot_vecs)
 
             self.assertTrue(gs.allclose(rot_mats.shape,
@@ -453,11 +421,8 @@
                                                              result,
                                                              expected))
             else:
-<<<<<<< HEAD
                 point = group.random_uniform(point_type='vector')
-=======
-                point = group.random_uniform(point_representation='vector')
->>>>>>> 6059d5ac
+
                 rot_mat = group.matrix_from_rotation_vector(point)
                 result = group.rotation_vector_from_matrix(rot_mat)
 
@@ -474,20 +439,14 @@
 
             n_samples = self.n_samples
             rot_vecs = group.random_uniform(
-<<<<<<< HEAD
                 n_samples=n_samples, point_type='vector')
-=======
-                n_samples=n_samples, point_representation='vector')
->>>>>>> 6059d5ac
+
             rot_mats = group.matrix_from_rotation_vector(rot_vecs)
             results = group.rotation_vector_from_matrix(rot_mats)
 
             expected = group.regularize(
-<<<<<<< HEAD
                 rot_vecs, point_type='vector')
-=======
-                rot_vecs, point_representation='vector')
->>>>>>> 6059d5ac
+
             self.assertTrue(gs.allclose(results, expected))
 
     def test_rotation_vector_and_rotation_matrix_with_angles_close_to_pi(self):
@@ -610,11 +569,8 @@
                                                                 result,
                                                                 expected))
             else:
-<<<<<<< HEAD
                 rot_vec = group.random_uniform(point_type='vector')
-=======
-                rot_vec = group.random_uniform(point_representation='vector')
->>>>>>> 6059d5ac
+
                 rot_mat = group.matrix_from_rotation_vector(rot_vec)
                 self.assertRaises(
                     AssertionError,
@@ -753,17 +709,10 @@
                                                                     expected))
 
     def test_compose_vectorization(self):
-<<<<<<< HEAD
         for point_type in ('vector', 'matrix'):
             for n in self.n_seq:
                 group = self.so[n]
                 group.point_type = point_type
-=======
-        for point_representation in ('vector', 'matrix'):
-            for n in self.n_seq:
-                group = self.so[n]
-                group.point_representation = point_representation
->>>>>>> 6059d5ac
 
                 n_samples = self.n_samples
                 n_points_a = group.random_uniform(n_samples=n_samples)
@@ -771,17 +720,11 @@
                 one_point = group.random_uniform(n_samples=1)
 
                 result = group.compose(one_point, n_points_a)
-<<<<<<< HEAD
                 if group.point_type == 'vector':
                     self.assertTrue(
                         result.shape == (n_samples, group.dimension))
                 if group.point_type == 'matrix':
-=======
-                if group.point_representation == 'vector':
-                    self.assertTrue(
-                        result.shape == (n_samples, group.dimension))
-                if group.point_representation == 'matrix':
->>>>>>> 6059d5ac
+
                     self.assertTrue(
                         result.shape == (n_samples, n, n))
 
@@ -790,17 +733,11 @@
                         result[i], group.compose(one_point, n_points_a[i])))
 
                 result = group.compose(n_points_a, one_point)
-<<<<<<< HEAD
                 if point_type == 'vector':
                     self.assertTrue(
                         result.shape == (n_samples, group.dimension))
                 if group.point_type == 'matrix':
-=======
-                if point_representation == 'vector':
-                    self.assertTrue(
-                        result.shape == (n_samples, group.dimension))
-                if group.point_representation == 'matrix':
->>>>>>> 6059d5ac
+
                     self.assertTrue(
                         result.shape == (n_samples, n, n))
 
@@ -809,17 +746,11 @@
                         result[i], group.compose(n_points_a[i], one_point)))
 
                 result = group.compose(n_points_a, n_points_b)
-<<<<<<< HEAD
                 if point_type == 'vector':
                     self.assertTrue(
                         result.shape == (n_samples, group.dimension))
                 if group.point_type == 'matrix':
-=======
-                if point_representation == 'vector':
-                    self.assertTrue(
-                        result.shape == (n_samples, group.dimension))
-                if group.point_representation == 'matrix':
->>>>>>> 6059d5ac
+
                     self.assertTrue(
                         result.shape == (n_samples, n, n))
                 for i in range(n_samples):
